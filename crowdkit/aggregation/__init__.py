from typing import cast

from . import base
from .classification import (
    DawidSkene,
    GLAD,
    GoldMajorityVote,
    MACE,
    MajorityVote,
    MMSR,
    OneCoinDawidSkene,
    Wawa,
    ZeroBasedSkill,
<<<<<<< HEAD
    MultiBinary
=======
>>>>>>> f7139308
)
from .embeddings import (
    ClosestToAverage,
    HRRASA,
    RASA,
)
from .image_segmentation import (
    SegmentationEM,
    SegmentationRASA,
    SegmentationMajorityVote
)
from .pairwise import (
    BradleyTerry,
    NoisyBradleyTerry
)
from .texts import (
    TextRASA,
    TextHRRASA,
    ROVER
)

__all__ = [
    'base',

    'BradleyTerry',
    'ClosestToAverage',
    'DawidSkene',
    'OneCoinDawidSkene',
    'GLAD',
    'GoldMajorityVote',
    'HRRASA',
    'MACE',
    'MMSR',
    'MajorityVote',
    'NoisyBradleyTerry',
    'RASA',
    'ROVER',
    'SegmentationEM',
    'SegmentationMajorityVote',
    'SegmentationRASA',
    'TextHRRASA',
    'TextRASA',
    'TextSummarization',
    'Wawa',
    'ZeroBasedSkill',
    'MultiBinary'
]


def is_arcadia() -> bool:
    try:
        import __res
        return cast(bool, __res == __res)
    except ImportError:
        return False


if not is_arcadia():
    from .texts.text_summarization import TextSummarization<|MERGE_RESOLUTION|>--- conflicted
+++ resolved
@@ -11,10 +11,7 @@
     OneCoinDawidSkene,
     Wawa,
     ZeroBasedSkill,
-<<<<<<< HEAD
     MultiBinary
-=======
->>>>>>> f7139308
 )
 from .embeddings import (
     ClosestToAverage,
